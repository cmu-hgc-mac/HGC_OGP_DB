import numpy as np
import pandas as pd
import os, re
import yaml
import matplotlib.pyplot as plt
import matplotlib.colors as cls
from src.parse_data import DataParser
<<<<<<< HEAD
from src.param import pin_mapping, plot2d_dim, ADJUSTMENTS
=======
from src.param import pin_mapping, ADJUSTMENTS, plot2d_dim
>>>>>>> 40a00977

pjoin = os.path.join

class PlotTool:
    def __init__(self, meta, component_type, features: 'pd.DataFrame', tray_dir, save_dir=None):
        """
        Parameters
        - `meta`: metadata of the features, including Tray ID, Operator, and Component ID
        - `component_type`: type of the component, either 'protomodules' or 'modules'
        - `features`: dataframe of features to plot
        - `save_dir`: directory to save the plots to"""
        self.save_dir = save_dir
        self.meta = meta
        self.comp_type = component_type
        self.tray_dir = tray_dir
        #! this is a hack
        self.features = DataParser.get_xyz(features, ['Tray'])
        self.x_points = self.features['X_coordinate']
        self.y_points = self.features['Y_coordinate']
        self.z_points = self.features['Z_coordinate']

        self.__check_save_dir()
    
    def __call__(self, **args):
        """Plot the 2D height map of the given data."""
        centerxy = self.get_center()
        self.get_offsets()
        im_bytes = self.plot2d(self.x_points, self.y_points, self.z_points, centerxy, **args)
        return im_bytes
     
    def __check_save_dir(self):
        if self.save_dir is not None:
            if not os.path.exists(self.save_dir):
                print(f"Directory {self.save_dir} does not exist.")
                print("Creating save directory:", self.save_dir)
                os.makedirs(self.save_dir)
    
    def get_center(self) -> int:
        """Get the index of the fiducial center in the dataframe by taking the average of the x and y coordinates."""
        # ! The plot2d function is not centered. Check validity of this function
        center_x = (max(self.x_points) + min(self.x_points)) / 2
        center_y = (max(self.y_points) + min(self.y_points)) / 2
        print(f"Center of the sensor is at ({center_x:.3f}, {center_y:.3f}) mm")
        return (center_x, center_y)
    
    @staticmethod
    def _calculate_height_stats(zheight):
        """Calculate basic height statistics."""
        mean_h = np.mean(zheight)
        std_h = np.std(zheight)
        max_h = max(zheight)
        min_h = min(zheight)
        
        print(f"Average Height is {mean_h:.3f} mm")
        print(f"Maximum Height is {max_h:.3f} mm")
        print(f"Minimum Height is {min_h:.3f} mm")
        print(f"Height --> {mean_h:.3f} + ({max_h - mean_h:.3f}) - ({mean_h - min_h:.3f}) mm. \n")
        
        return mean_h, std_h, max_h, min_h
    
    @staticmethod
    def _prepare_coordinates(x, y, centerxy, rotate, new_angle):
        """Prepare and transform coordinates."""
        center_x, center_y = centerxy
        x = x - center_x
        y = y - center_y

        assert rotate >= 0 and rotate < len(x), "The specified index for rotation has to be within the range of the data."
        if rotate != 0:
            rotate_angle = vec_angle(x[rotate-1], y[rotate-1]) if rotate != 0 else 0
            for i in range(len(x)):
                x[i], y[i] = vec_rotate(x[i], y[i], rotate_angle, new_angle)
<<<<<<< HEAD
        
        return x, y
    
    @staticmethod
    def _create_stats_text(mean_h, std_h, max_h, min_h, mod_flat=None):
        """Create statistics text for the plot."""
        base_stats = [
            f'mean: {mean_h:.3f} mm',
            f'std:     {std_h:.3f} mm',
            '',
            f'height: {mean_h:.3f} mm',
            f'       $+$ ({max_h - mean_h:.3f}) mm',
            f'       $-$ ({mean_h - min_h:.3f}) mm',
            '',
            f'$\Delta$H = {max_h - min_h:.3f} mm',
            '',
            f'maxH: {max_h:.3f} mm',
            f'minH:  {min_h:.3f} mm'
        ]
        
        if mod_flat is not None:
            base_stats.extend(['', f'flatness: {mod_flat:.3f}'])
        
=======
        
        return x, y
    
    @staticmethod
    def _create_stats_text(mean_h, std_h, max_h, min_h, mod_flat=None):
        """Create statistics text for the plot."""
        base_stats = [
            f'mean: {mean_h:.3f} mm',
            f'std:     {std_h:.3f} mm',
            '',
            f'height: {mean_h:.3f} mm',
            f'       $+$ ({max_h - mean_h:.3f}) mm',
            f'       $-$ ({mean_h - min_h:.3f}) mm',
            '',
            f'$\Delta$H = {max_h - min_h:.3f} mm',
            '',
            f'maxH: {max_h:.3f} mm',
            f'minH:  {min_h:.3f} mm'
        ]
        
        if mod_flat is not None:
            base_stats.extend(['', f'flatness: {mod_flat:.3f}'])
        
>>>>>>> 40a00977
        return '\n'.join(base_stats)
    
    @staticmethod
    def _save_plot_output(fig, savename):
        """Save plot to file and return bytes.
        
        Parameters
        ----------
        fig : matplotlib.figure.Figure
            The figure object to save
        savename : str
            Path where to save the figure
            
        Returns
        -------
        bytes
            The figure data in bytes format
        """
        from io import BytesIO
        buffer = BytesIO()
        fig.savefig(savename, bbox_inches='tight')
        fig.savefig(buffer, format='png', bbox_inches='tight')
        buffer.seek(0)
        image_bytes = buffer.read()
        buffer.close()
        plt.close(fig)
        return image_bytes
    
    @staticmethod
    def plot2d(x, y, zheight, centerxy, vmini, vmaxi, new_angle, title, savename, mod_flat, show_plot, value=1, rotate=0):
        """Plot 2D height map of the given data.
        [... existing docstring ...]
        """
        mean_h, std_h, max_h, min_h = PlotTool._calculate_height_stats(zheight)
        
        x, y = PlotTool._prepare_coordinates(x, y, centerxy, rotate, new_angle)
        
        # Create plot
        fig = plt.figure(dpi=150, figsize=(9,5))
        axs = fig.add_subplot(111)
        axs.set_aspect('equal')
        
        # Plot data
        axs.hexbin(x, y, zheight, gridsize=20, vmin=vmini, vmax=vmaxi, cmap=plt.cm.coolwarm)
        norm = cls.Normalize(vmin=vmini, vmax=vmaxi)
        sm = plt.cm.ScalarMappable(norm=norm, cmap=plt.cm.coolwarm)
        cb = plt.colorbar(sm, ax=axs)
        cb.minorticks_on()
        
        # Set plot properties
        axs.set_xlabel("x (mm)")
        axs.set_ylabel("y (mm)")
        axs.minorticks_on()
        axs.set_xlim(plot2d_dim)
        axs.set_ylim(plot2d_dim)
        cb.set_label("Height (mm)")
        axs.set_title(title)
        
        # Add statistics text
        textstr = PlotTool._create_stats_text(mean_h, std_h, max_h, min_h, mod_flat)
        props = dict(boxstyle='round', facecolor='wheat', alpha=0.5)
        axs.text(1.3, 1.0, textstr, transform=axs.transAxes, fontsize=10, verticalalignment='top', bbox=props)

        for xi, yi, zi in zip(x, y, zheight):
            axs.text(xi, yi, f"{zi:.2f}", fontsize=8, color='black', ha='center', va='bottom')
        
        if show_plot:
            plt.show()
            plt.close(fig)
            return None
            
        return PlotTool._save_plot_output(fig, savename)

    def angle(self, holeXY:tuple, slotXY:tuple, FDPoints:np.array):
        """Calculate the angle and offset of the sensor from the tray fiducials.
        
        Parameters
        - `holeXY`: the location of the pin that corresponds to the HOLE in the base plate. the center pin for Full, LD/HD.
        - `slotXY`: the location of the pin that corresponds to the SLOT in the base plate. the offcenter pin for Full, LD/HD.
        - `FDPoints`: array of fiducial points: 2, 4, 6, or 8, FD points are accepted

        Return
        - `CenterOffset`: offset of the sensor from the tray center
        - `AngleOffset`: angle of the sensor from the tray fiducials
        - `XOffset`: x-offset of the sensor from the tray center
        - `YOffset`: y-offset of the sensor from the tray center"""

        geometry, density, position, CompType = self.meta['Geometry'], self.meta['Density'], self.meta['PositionID'], self.comp_type

        holeX, holeY = holeXY
        slotX, slotY = slotXY

        pinX = slotX - holeX     #X component of a vector pointing from hole to slot
        pinY = slotY - holeY     #Y component "" ""

        Hole = np.array([holeX, holeY])
        print(f'pinX: {pinX}  &  pinY: {pinY}')

        if geometry == 'Full' or geometry == 'Bottom' or geometry == 'Top':
            if density == 'HD':
                if position == 1:
                    angle_Pin = np.degrees(np.arctan2(-pinY,-pinX))
                if position == 2:
                    angle_Pin = np.degrees(np.arctan2(pinY,pinX))
            if density == 'LD':
                if position == 1:
                    angle_Pin = np.degrees(np.arctan2(-pinY,-pinX))
                if position == 2:
                    angle_Pin = np.degrees(np.arctan2(pinY,pinX))

            elif geometry == 'Left' or geometry == 'Right' or geometry == 'Five':
                angle_Pin= np.degrees(np.arctan2(-pinY, -pinX))
            else: print('PlotTool: angle: geometry not recognized')

        print(f'Angle pin: {angle_Pin}')
    
        if density == 'HD':   
            if geometry == 'Full':
                FDCenter = np.nanmean(FDPoints, axis=0) #Average of All FDs
            else:
                FDCenter = np.mean(FDPoints[[0,2]], axis=0)  #Average of FD1 and FD3, this applies to modules except HD Full
        if density == 'LD':
            if geometry == 'Full':
                FDCenter = np.mean(FDPoints[[2,5]], axis=0)
            else:
                FDCenter = np.mean(FDPoints[[0,2]], axis=0)  #Average of FD1 and FD3, this applies to all modules except LD Full
        

        #adjustmentX and adjustmentY is appropriate for all modules except Fulls, and the Five
        adjustmentX, adjustmentY = ADJUSTMENTS[CompType][geometry][density][position]
        
        XOffset = FDCenter[0]-Hole[0]-adjustmentX
        YOffset = FDCenter[1]-Hole[1]-adjustmentY
        print(f"Hole Vs FDCenter: {Hole} vs {FDCenter}")

        print(f"Assembly Survey X Offset: {XOffset:.3f} mm.")
        print(f"Assembly Survey Y Offset: {YOffset:.3f} mm. \n")

        CenterOffset = np.sqrt(XOffset**2 + YOffset**2)

        FD3to1 = FDPoints[0] - FDPoints[2]  #Vector from FD3 to FD1
        
        if geometry == 'Bottom' or geometry == 'Top':       #if geometry is Top or bottom, FD3to1 will point either left or right
            angle_FD3to1 = np.degrees(np.arctan2(FD3to1[1],FD3to1[0]))
        elif geometry == 'Left' or geometry == 'Right' or geometry == 'Five':     #if geometry is Five, Right or Left, FD3to1 will point either up or down
            angle_FD3to1 = (np.degrees(np.arctan2(FD3to1[0],FD3to1[1])) * -1);
        elif geometry == 'Full' and density == 'HD':
            # in this case angle_FD3to1 is actually the angle of the line that goes from 1 to 2, this points up and down wrt tray
            if position == 1:
                FD3to1 = FDPoints[1] - FDPoints[0]
                print("Angle calculated with FD1 & FD2")
                angle_FD3to1 = (np.degrees(np.arctan2(FD3to1[0],FD3to1[1])) * -1);
            if position == 2:
                FD3to1 = FDPoints[1] - FDPoints[0]
                print("Angle calculated with FD1 & FD2")
                angle_FD3to1 = (np.degrees(np.arctan2(-FD3to1[0],-FD3to1[1])) * -1);
            
            print("Current Angle:", angle_FD3to1)

        elif geometry == 'Full' and density == 'LD':
            # in this case angle_FD3to1 is actually the angle of the line that goes from 6 to 3, this points up and down wrt tray
            print("Angle calculated with FD6 & FD3")
            FD3to1 = FDPoints[2] - FDPoints[5]
            if position == 1:
                angle_FD3to1 = (np.degrees(np.arctan2(FD3to1[0],FD3to1[1])) * -1);
            if position == 2:
                angle_FD3to1 = (np.degrees(np.arctan2(-FD3to1[0],-FD3to1[1])) * -1);
        else: print('PlotTool: angle: geometry not recognized')

        AngleOffset = angle_FD3to1 - angle_Pin

        return CenterOffset, AngleOffset, XOffset, YOffset

    def get_FDs(self) -> np.array:
        """Get the fiducial points from the features dataframe, ordered by the FD number.
        
        Return 
        - `FD_points`: 8 by 2 array of fiducial points, empty points are filled with np.nan"""
        print("Reading the fiducial points from the features dataframe.")
        FD_points = self.features[self.features['FeatureName'].str.contains('FD')].copy()
        FD_points.loc[:, 'FD_number'] = FD_points['FeatureName'].apply(lambda x: int(re.search(r'FD(\d+)', x).group(1)) if re.search(r'FD(\d+)', x) else 0)
        FD_names = FD_points['FeatureName'].values
        FD_numbers = FD_points['FD_number'].values
        x_y_coords = FD_points[['X_coordinate', 'Y_coordinate']].values
        num_FDs = len(x_y_coords)
        assert num_FDs in {2, 4, 6, 8}, "The number of fiducial points measured must be 2, 4, 6, or 8."
        
        # Sort points based on FD numbers
        sort_indices = np.argsort(FD_numbers)
        FD_points = x_y_coords[sort_indices]
        print(f"Found {num_FDs} fiducial points: {FD_names}")

        FD_array = np.full((8,2), np.nan)
        for i, (x,y) in zip(FD_numbers, FD_points):
            print(f"FD{i}: ({x:.3f}, {y:.3f})")
            FD_array[i-1] = [x,y]

        return FD_array

    def get_offsets(self):
        """Get the offsets of the sensor from the tray fiducials.
        
        Return 
        - `XOffset`: x-offset of the sensor from the tray center
        - `YOffset`: y-offset of the sensor from the tray center
        - `AngleOff`: angle of the sensor from the tray fiducials"""
        PositionID, Geometry, density, TrayNo = self.meta['PositionID'], self.meta['Geometry'], self.meta['Density'], self.meta['TrayNo']

        TrayFile = pjoin(self.tray_dir, f"Tray{TrayNo}.yaml") 

        print("Loading TrayFile:", TrayFile)
        with open(TrayFile, 'r') as f:
            trayinfo = yaml.safe_load(f)
        
        if PositionID == 1:
            pos = 'left'
        else: pos = 'right'

        HolePin, SlotPin = pin_mapping.get(Geometry, {}).get(density, {}).get(PositionID, ('', ''))

        if HolePin == '' or SlotPin == '':
            print(f"Could not find the HolePin and SlotPin for the given Geometry: {Geometry} and Density: {density}.")

        HolePin_xy = tuple(trayinfo[f'{HolePin}_xy'])  
        SlotPin_xy = tuple(trayinfo[f'{SlotPin}_xy'])

        FD_points = self.get_FDs()

        plotFD(FD_points, HolePin_xy, SlotPin_xy, True, pjoin(self.save_dir, f"{self.meta['ComponentID']}_FDpoints.png"))
        
        print("=" * 100)
        print(f'Calculating Angle and Offsets with:  {HolePin} @: {HolePin_xy} & {SlotPin} @: {SlotPin_xy} \n')
        print(f"Geometry: {Geometry}; Density: {density}; PositionID: {PositionID}")

        CenterOff, AngleOff, XOffset, YOffset = self.angle(HolePin_xy, SlotPin_xy, FD_points)

        print(f"Assembly Survey Rotational Offset is {AngleOff:.5f} degrees")
        print(f"Assembly Survey Center Offset is {CenterOff:.3f} mm")

        if abs(AngleOff) > 20:
            raise ValueError("The calculated angle offset is too large. Check the fiducial points and the sensor position (Pos 1 vs. 2)")
        if abs(XOffset) > 1 or abs(YOffset) > 1:
            raise ValueError("The calculated offset is too large. Check the fiducial points and the sensor position (Pos 1 vs. 2)")

        return XOffset, YOffset, AngleOff

    def angle(self, holeXY:tuple, slotXY:tuple, FDPoints:np.array):
        """Calculate the angle and offset of the sensor from the tray fiducials.
        
        Parameters
        - `holeXY`: the location of the pin that corresponds to the HOLE in the base plate. the center pin for Full, LD/HD.
        - `slotXY`: the location of the pin that corresponds to the SLOT in the base plate. the offcenter pin for Full, LD/HD.
        - `FDPoints`: array of fiducial points: 2, 4, 6, or 8, FD points are accepted

        Return
        - `CenterOffset`: offset of the sensor from the tray center
        - `AngleOffset`: angle of the sensor from the tray fiducials
        - `XOffset`: x-offset of the sensor from the tray center
        - `YOffset`: y-offset of the sensor from the tray center"""

        geometry, density, position, CompType = self.meta['Geometry'], self.meta['Density'], self.meta['PositionID'], self.comp_type

        holeX, holeY = holeXY
        slotX, slotY = slotXY

        pinX = slotX - holeX     #X component of a vector pointing from hole to slot
        pinY = slotY - holeY     #Y component "" ""

        Hole = np.array([holeX, holeY])
        print(f'pinY: {pinY}  &  pinX: {pinX}')

        if geometry == 'Full' or geometry == 'Top':    
            print('np.degrees(np.arctan2(pinY,pinX))')
            print(f' arctan(-y/x) : {pinY}/{pinX}')
            if density == 'HD':
                if position == 1:
                    angle_Pin = np.degrees(np.arctan2(-pinY,-pinX))
                if position == 2:
                    angle_Pin = np.degrees(np.arctan2(pinY,pinX))
            if density == 'LD':
                if position == 1:
                    angle_Pin = np.degrees(np.arctan2(-pinY,-pinX))
                if position == 2:
                    angle_Pin = np.degrees(np.arctan2(pinY,pinX))
            #print(f' y/x : {pinY/pinX}')
            #print(f'{angle_Pin} & {np.arctan2(-pinY,-pinX)}')
        elif geometry == 'Bottom':
            if density == 'HD':
                if position == 1:
                    angle_Pin = np.degrees(np.arctan2(pinY,pinX))
                if position == 2:
                    angle_Pin = np.degrees(np.arctan2(-pinY,-pinX))

        elif geometry == 'Left' or geometry == 'Right' or geometry == 'Five':
            print('angle_Pin= np.degrees(np.arctan2(-pinY, -pinX))')
            angle_Pin= np.degrees(np.arctan2(-pinY, -pinX))
            print(f' arctan(x/y) : -{pinY}/-{pinX}')
        else: print('PlotTool: angle: geometry not recognized')

        print(f'This is angle pin {angle_Pin}')
        
        if density == 'HD':   
            if geometry == 'Full':
                FDCenter = np.nanmean(FDPoints, axis=0) #Average of All FDs
            else:
                FDCenter = np.mean(FDPoints[[0,2]], axis=0)  #Average of FD1 and FD3, this applies to modules except HD Full
        if density == 'LD':
            if geometry == 'Full':
                FDCenter = np.mean(FDPoints[[2,5]], axis=0)
                #FDCenter_B = np.concatenate((FDPoints[:2], FDPoints[3:4], FDPoints[5:]))
            else:
                FDCenter = np.mean(FDPoints[[0,2]], axis=0)  #Average of FD1 and FD3, this applies to all modules except LD Full
        
        #! It is up to the parsing system and the file output to assign the fiducials correctly  -PJ 1/9/25

        #adjustmentX and adjustmentY is appropriate for all modules except Fulls, and the Five
        adjustmentX, adjustmentY = ADJUSTMENTS[CompType][geometry][density][position]
        
        XOffset = FDCenter[0]-Hole[0]-adjustmentX
        YOffset = FDCenter[1]-Hole[1]-adjustmentY
        print()
        print("Hole Vs FDCenter:")
        print(Hole)
        print(FDCenter)
        #print()
        #print("Adjustment to Offsets: ", adjustmentX, adjustmentY) 

        print(f"Assembly Survey X Offset: {XOffset:.3f} mm. \n")
        print(f"Assembly Survey Y Offset: {YOffset:.3f} mm. \n")

        CenterOffset = np.sqrt(XOffset**2 + YOffset**2)

        FD3to1 = FDPoints[0] - FDPoints[2]  #Vector from FD3 to FD1
        
        if geometry == 'Bottom' or geometry == 'Top':
            if density == 'LD':       #if geometry is Top or bottom, FD3to1 will point either left or right
                angle_FD3to1 = np.degrees(np.arctan2(FD3to1[1],FD3to1[0]))
            elif density == 'HD':
                if position == 2:
                    angle_FD3to1 = np.degrees(np.arctan2(FD3to1[0],FD3to1[1]) * -1)
                elif position == 1: 
                    FD3to1 = FDPoints[2] - FDPoints[0]
                    angle_FD3to1 = np.degrees(np.arctan2(FD3to1[0],FD3to1[1]) * -1)


        elif geometry == 'Left' or geometry == 'Right' or geometry == 'Five':     #if geometry is Five, Right or Left, FD3to1 will point either up or down
            angle_FD3to1 = (np.degrees(np.arctan2(FD3to1[0],FD3to1[1])) * -1);
        elif geometry == 'Full' and density == 'HD':
            # in this case angle_FD3to1 is actually the angle of the line that goes from 1 to 2, this points up and down wrt tray
            if position == 1:
                FD3to1 = FDPoints[1] - FDPoints[0]
                print("Angle calculated with FD1 & FD2")
                #print(FD3to1)
                angle_FD3to1 = (np.degrees(np.arctan2(FD3to1[0],FD3to1[1])) * -1);
            if position == 2:
                FD3to1 = FDPoints[1] - FDPoints[0]
                print("Angle calculated with FD1 & FD2")
                #print(FD3to1)
                angle_FD3to1 = (np.degrees(np.arctan2(-FD3to1[0],-FD3to1[1])) * -1);
            
            #print(FD3to1)
            #print("angle_FD3to1 = (np.degrees(np.arctan2(FD3to1[0],FD3to1[1]))")
            print("Current Angle:", angle_FD3to1)

        elif geometry == 'Full' and density == 'LD':
            # in this case angle_FD3to1 is actually the angle of the line that goes from 6 to 3, this points up and down wrt tray
            print("Angle calculated with FD6 & FD3")
            FD3to1 = FDPoints[2] - FDPoints[5]
            print("FD3", FDPoints[2], "FD6:", FDPoints[5])
            if position == 1:
                #print(FD3to1)
                angle_FD3to1 = (np.degrees(np.arctan2(FD3to1[0],FD3to1[1])) * -1);
            if position == 2:
                #print(FD3to1)
                #print(f'Marker -{FD3to1}-')
                angle_FD3to1 = (np.degrees(np.arctan2(-FD3to1[0],-FD3to1[1])) * -1);
                #print(f'Marker -{FD3to1}-{np.arctan2(FD3to1[0],FD3to1[1])}-{FD3to1[0], FD3to1[1]}-')
                #print(angle_FD3to1)
        else: print('PlotTool: angle: geometry not recognized')

        #print("Vector between selected fiducials", FD3to1)
        #print('angle angle of selected fiducials:', angle_FD3to1)
        #print(f' arctan(y/x) : {FD3to1[1]}/{FD3to1[0]}')
        #print(f' y/x : {FD3to1[1]/FD3to1[0]}')
        #print(FD3to1[0] , FD3to1[1])
        #print(np.arctan2(FD3to1[0],FD3to1[1]))
        #print(np.degrees(np.arctan2(FD3to1[0],FD3to1[1])))



        #print(f"FD1-2 X'' axis is at angle {angle_FD3to1:.5f} degrees. \n")
        #print(f"FDCenter at x:{FDCenter[0]:.3f} mm, y:{FDCenter[1]:.3f} mm")
        #print(f"Pin&Hole at x:{holeX:.3f} mm, y:{holeY:.3f} mm")

        AngleOffset = angle_FD3to1 - angle_Pin

        print(f'Angle offset: {AngleOffset},  Pin Angle: {angle_Pin} ')

        return CenterOffset, AngleOffset, XOffset, YOffset

def vec_angle(x,y):
    angle_arctan = np.degrees(np.arctan2(y,x))
    return angle_arctan

def vec_rotate(old_x, old_y, old_angle, new_angle = 120):
    """Rotate a vector by a given angle.

    Parameters
    - `old_x`: x-coordinate of the vector
    - `old_y`: y-coordinate of the vector
    - `old_angle`: angle of the vector
    - `new_angle`: angle to rotate the vector to"""
    rad = np.radians(new_angle - old_angle)
    new_x = old_x*np.cos(rad)-old_y*np.sin(rad)
    new_y = old_x*np.sin(rad)+old_y*np.cos(rad)
    return new_x, new_y
    
def plotFD(FDpoints:np.array, holeXY:tuple, slotXY:tuple, save=False, save_name='') -> None:
    """Plot the fiducial points and the center of the sensor.
    
    Parameters
    - `FDpoints`: array of fiducial points
    - `holeXY`: HOLE in the BP. The center pin for Full, LD/HD.
    - `slotXY`: SLOT in the BP. The offcenter pin for Full, LD/HD.
    - `save`: whether to save the plot. Incompatible with showing the plot.
    - `save_name`: name to save the plot as"""
    CenterX, CenterY = holeXY
    OffX, OffY = slotXY

    plt.figure()
    FDnames = ['FD1', 'FD2', 'FD3', 'FD4', 'FD5', 'FD6', 'FD7', 'FD8']
    plt.plot(FDpoints[:,0], FDpoints[:,1], 'ro', ms=2)
    plt.plot(CenterX, CenterY, 'ro', ms=2)
    plt.annotate('CenterPin', (CenterX, CenterY))
    plt.plot(OffX, OffY, 'bo', ms=2)
    plt.annotate('OffcenterPin', (OffX, OffY))
    plt.arrow(OffX, OffY, CenterX-OffX, CenterY-OffY, lw=0.5, color='g')
    for i, (x, y) in enumerate(FDpoints):
        if not np.isnan(x) and not np.isnan(y):
            plt.annotate(FDnames[i], (x, y))
    
<<<<<<< HEAD
    plt.legend()
=======
>>>>>>> 40a00977
    plt.xlim(50,190)
    plt.xlabel("x [mm]")
    plt.ylabel("y [mm]")

    plt.title("Fiducial Points")
    if save: plt.savefig(save_name)
    else: plt.show()
    plt.close()
<<<<<<< HEAD
=======
        
>>>>>>> 40a00977

def vec_angle(x,y):
    angle_arctan = np.degrees(np.arctan2(y,x))
    return angle_arctan

<<<<<<< HEAD
def vec_rotate(old_x, old_y, old_angle, new_angle = 120):
    """Rotate a vector by a given angle.

    Parameters
    - `old_x`: x-coordinate of the vector
    - `old_y`: y-coordinate of the vector
    - `old_angle`: angle of the vector
    - `new_angle`: angle to rotate the vector to"""
    rad = np.radians(new_angle - old_angle)
    new_x = old_x*np.cos(rad)-old_y*np.sin(rad)
    new_y = old_x*np.sin(rad)+old_y*np.cos(rad)
    return new_x, new_y
    
def plotFD(FDpoints:np.array, holeXY:tuple, slotXY:tuple, save=False, save_name='') -> None:
    """Plot the fiducial points and the center of the sensor.
    
    Parameters
    - `FDpoints`: array of fiducial points
    - `holeXY`: HOLE in the BP. The center pin for Full, LD/HD.
    - `slotXY`: SLOT in the BP. The offcenter pin for Full, LD/HD.
    - `save`: whether to save the plot. Incompatible with showing the plot.
    - `save_name`: name to save the plot as"""
    CenterX, CenterY = holeXY
    OffX, OffY = slotXY

    plt.figure()
    FDnames = ['FD1', 'FD2', 'FD3', 'FD4', 'FD5', 'FD6', 'FD7', 'FD8']
    plt.plot(FDpoints[:,0], FDpoints[:,1], 'ro', ms=2)
    plt.plot(CenterX, CenterY, 'ro', ms=2)
    plt.annotate('CenterPin', (CenterX, CenterY))
    plt.plot(OffX, OffY, 'bo', ms=2)
    plt.annotate('OffcenterPin', (OffX, OffY))
    plt.arrow(OffX, OffY, CenterX-OffX, CenterY-OffY, lw=0.5, color='g')
    for i, (x, y) in enumerate(FDpoints):
        if not np.isnan(x) and not np.isnan(y):
            plt.annotate(FDnames[i], (x, y))
    
    plt.xlim(50,190)
    plt.xlabel("x [mm]")
    plt.ylabel("y [mm]")

    plt.title("Fiducial Points")
    if save: plt.savefig(save_name)
    else: plt.show()
    plt.close()
        
def quality(Center, Rotation, position = "P1", details =0, note = 0):
    '''
    QC designation for different measurements
    Measurement      |         GREEN          |        YELLOW         |          RED          |
    _________________|________________________|_______________________|_______________________|
    Angle of Plac.   |0 < abs(x - 90.) <= 0.03 |0.03 < abs(x - 90.) <= .06| 0.06 < abs(x - 90.)<90| 
    Placement        |      0 < x <= 0.05     |    0.05 < x <= 0.1    |      0.1 < x <= 10.   | 
    Height           |0 < abs(x - Nom) <= 0.05|0.05 <abs(x - Nom)<=0.1|0.1 < abs(x - Nom)<=10.| 
    Max Hght from Nom|      0 < x <= 0.05     |    0.05 < x <= 0.1    |    0.1 < x <= 10.     | 
    Min Hght ffrom Nom|      0 < x <= 0.05     |    0.05 < x <= 0.1    |    0.1 < x <= 10.     | 
=======
    # if FDpoints == 4:
    #     plt.arrow(Xp[2],Yp[2],Xp[4]-Xp[2],Yp[4]-Yp[2],lw=0.5,color='orange')
    #     plt.arrow(Xp[3],Yp[3],Xp[5]-Xp[3],Yp[5]-Yp[3],lw=0.5,color='orange')
    #     plt.plot(FDCenter[0],FDCenter[1],'ro',label='FDCenter',ms=2)
    #     names = ['P1CenterPin','P1OffcenterPin','FD1','FD2','FD3','FD4']
    


# def quality(Center, Rotation, position = "P1", details =0, note = 0):
#     '''
#     QC designation for different measurements
#     Measurement      |         GREEN          |        YELLOW         |          RED          |
#     _________________|________________________|_______________________|_______________________|
#     Angle of Plac.   |0 < abs(x - 90.) <= 0.03 |0.03 < abs(x - 90.) <= .06| 0.06 < abs(x - 90.)<90| 
#     Placement        |      0 < x <= 0.05     |    0.05 < x <= 0.1    |      0.1 < x <= 10.   | 
#     Height           |0 < abs(x - Nom) <= 0.05|0.05 <abs(x - Nom)<=0.1|0.1 < abs(x - Nom)<=10.| 
#     Max Hght from Nom|      0 < x <= 0.05     |    0.05 < x <= 0.1    |    0.1 < x <= 10.     | 
#     Min Hght ffrom Nom|      0 < x <= 0.05     |    0.05 < x <= 0.1    |    0.1 < x <= 10.     | 
>>>>>>> 40a00977
    
#     '''
#     if details == 1:
#         print(f"The Center Offset is {Center:.3f} mm")
#         print(f"The Rotational Offset is {Rotation:.5f} degrees ")
#         print()
        
#     for i, p in enumerate(centers):
#         if Center < p:
#             print(f"The placement in position {position} is {colorClassify[str(i)]}")
#             break
#         elif Center > centers[-1]:
#             print(f"The placement in position {position} is more than {centers[-1]} mm")
#             break
            
#     for j, d in enumerate(degrees):
#         if abs(Rotation) < d:
#             print(f"The angle in position {position} is {colorClassify[str(j)]}")
#             break
#         elif abs(Rotation) > degrees[-1]:
#             print(f"The angle in position {position} is more than {degrees[-1]} degree")
#             break
#     return colorClassify[str(i)], colorClassify[str(j)]
#     # if note == 1:
#     #     print()
#     #     help(QualityControl)<|MERGE_RESOLUTION|>--- conflicted
+++ resolved
@@ -5,11 +5,7 @@
 import matplotlib.pyplot as plt
 import matplotlib.colors as cls
 from src.parse_data import DataParser
-<<<<<<< HEAD
-from src.param import pin_mapping, plot2d_dim, ADJUSTMENTS
-=======
 from src.param import pin_mapping, ADJUSTMENTS, plot2d_dim
->>>>>>> 40a00977
 
 pjoin = os.path.join
 
@@ -82,7 +78,6 @@
             rotate_angle = vec_angle(x[rotate-1], y[rotate-1]) if rotate != 0 else 0
             for i in range(len(x)):
                 x[i], y[i] = vec_rotate(x[i], y[i], rotate_angle, new_angle)
-<<<<<<< HEAD
         
         return x, y
     
@@ -106,31 +101,6 @@
         if mod_flat is not None:
             base_stats.extend(['', f'flatness: {mod_flat:.3f}'])
         
-=======
-        
-        return x, y
-    
-    @staticmethod
-    def _create_stats_text(mean_h, std_h, max_h, min_h, mod_flat=None):
-        """Create statistics text for the plot."""
-        base_stats = [
-            f'mean: {mean_h:.3f} mm',
-            f'std:     {std_h:.3f} mm',
-            '',
-            f'height: {mean_h:.3f} mm',
-            f'       $+$ ({max_h - mean_h:.3f}) mm',
-            f'       $-$ ({mean_h - min_h:.3f}) mm',
-            '',
-            f'$\Delta$H = {max_h - min_h:.3f} mm',
-            '',
-            f'maxH: {max_h:.3f} mm',
-            f'minH:  {min_h:.3f} mm'
-        ]
-        
-        if mod_flat is not None:
-            base_stats.extend(['', f'flatness: {mod_flat:.3f}'])
-        
->>>>>>> 40a00977
         return '\n'.join(base_stats)
     
     @staticmethod
@@ -377,160 +347,6 @@
 
         return XOffset, YOffset, AngleOff
 
-    def angle(self, holeXY:tuple, slotXY:tuple, FDPoints:np.array):
-        """Calculate the angle and offset of the sensor from the tray fiducials.
-        
-        Parameters
-        - `holeXY`: the location of the pin that corresponds to the HOLE in the base plate. the center pin for Full, LD/HD.
-        - `slotXY`: the location of the pin that corresponds to the SLOT in the base plate. the offcenter pin for Full, LD/HD.
-        - `FDPoints`: array of fiducial points: 2, 4, 6, or 8, FD points are accepted
-
-        Return
-        - `CenterOffset`: offset of the sensor from the tray center
-        - `AngleOffset`: angle of the sensor from the tray fiducials
-        - `XOffset`: x-offset of the sensor from the tray center
-        - `YOffset`: y-offset of the sensor from the tray center"""
-
-        geometry, density, position, CompType = self.meta['Geometry'], self.meta['Density'], self.meta['PositionID'], self.comp_type
-
-        holeX, holeY = holeXY
-        slotX, slotY = slotXY
-
-        pinX = slotX - holeX     #X component of a vector pointing from hole to slot
-        pinY = slotY - holeY     #Y component "" ""
-
-        Hole = np.array([holeX, holeY])
-        print(f'pinY: {pinY}  &  pinX: {pinX}')
-
-        if geometry == 'Full' or geometry == 'Top':    
-            print('np.degrees(np.arctan2(pinY,pinX))')
-            print(f' arctan(-y/x) : {pinY}/{pinX}')
-            if density == 'HD':
-                if position == 1:
-                    angle_Pin = np.degrees(np.arctan2(-pinY,-pinX))
-                if position == 2:
-                    angle_Pin = np.degrees(np.arctan2(pinY,pinX))
-            if density == 'LD':
-                if position == 1:
-                    angle_Pin = np.degrees(np.arctan2(-pinY,-pinX))
-                if position == 2:
-                    angle_Pin = np.degrees(np.arctan2(pinY,pinX))
-            #print(f' y/x : {pinY/pinX}')
-            #print(f'{angle_Pin} & {np.arctan2(-pinY,-pinX)}')
-        elif geometry == 'Bottom':
-            if density == 'HD':
-                if position == 1:
-                    angle_Pin = np.degrees(np.arctan2(pinY,pinX))
-                if position == 2:
-                    angle_Pin = np.degrees(np.arctan2(-pinY,-pinX))
-
-        elif geometry == 'Left' or geometry == 'Right' or geometry == 'Five':
-            print('angle_Pin= np.degrees(np.arctan2(-pinY, -pinX))')
-            angle_Pin= np.degrees(np.arctan2(-pinY, -pinX))
-            print(f' arctan(x/y) : -{pinY}/-{pinX}')
-        else: print('PlotTool: angle: geometry not recognized')
-
-        print(f'This is angle pin {angle_Pin}')
-        
-        if density == 'HD':   
-            if geometry == 'Full':
-                FDCenter = np.nanmean(FDPoints, axis=0) #Average of All FDs
-            else:
-                FDCenter = np.mean(FDPoints[[0,2]], axis=0)  #Average of FD1 and FD3, this applies to modules except HD Full
-        if density == 'LD':
-            if geometry == 'Full':
-                FDCenter = np.mean(FDPoints[[2,5]], axis=0)
-                #FDCenter_B = np.concatenate((FDPoints[:2], FDPoints[3:4], FDPoints[5:]))
-            else:
-                FDCenter = np.mean(FDPoints[[0,2]], axis=0)  #Average of FD1 and FD3, this applies to all modules except LD Full
-        
-        #! It is up to the parsing system and the file output to assign the fiducials correctly  -PJ 1/9/25
-
-        #adjustmentX and adjustmentY is appropriate for all modules except Fulls, and the Five
-        adjustmentX, adjustmentY = ADJUSTMENTS[CompType][geometry][density][position]
-        
-        XOffset = FDCenter[0]-Hole[0]-adjustmentX
-        YOffset = FDCenter[1]-Hole[1]-adjustmentY
-        print()
-        print("Hole Vs FDCenter:")
-        print(Hole)
-        print(FDCenter)
-        #print()
-        #print("Adjustment to Offsets: ", adjustmentX, adjustmentY) 
-
-        print(f"Assembly Survey X Offset: {XOffset:.3f} mm. \n")
-        print(f"Assembly Survey Y Offset: {YOffset:.3f} mm. \n")
-
-        CenterOffset = np.sqrt(XOffset**2 + YOffset**2)
-
-        FD3to1 = FDPoints[0] - FDPoints[2]  #Vector from FD3 to FD1
-        
-        if geometry == 'Bottom' or geometry == 'Top':
-            if density == 'LD':       #if geometry is Top or bottom, FD3to1 will point either left or right
-                angle_FD3to1 = np.degrees(np.arctan2(FD3to1[1],FD3to1[0]))
-            elif density == 'HD':
-                if position == 2:
-                    angle_FD3to1 = np.degrees(np.arctan2(FD3to1[0],FD3to1[1]) * -1)
-                elif position == 1: 
-                    FD3to1 = FDPoints[2] - FDPoints[0]
-                    angle_FD3to1 = np.degrees(np.arctan2(FD3to1[0],FD3to1[1]) * -1)
-
-
-        elif geometry == 'Left' or geometry == 'Right' or geometry == 'Five':     #if geometry is Five, Right or Left, FD3to1 will point either up or down
-            angle_FD3to1 = (np.degrees(np.arctan2(FD3to1[0],FD3to1[1])) * -1);
-        elif geometry == 'Full' and density == 'HD':
-            # in this case angle_FD3to1 is actually the angle of the line that goes from 1 to 2, this points up and down wrt tray
-            if position == 1:
-                FD3to1 = FDPoints[1] - FDPoints[0]
-                print("Angle calculated with FD1 & FD2")
-                #print(FD3to1)
-                angle_FD3to1 = (np.degrees(np.arctan2(FD3to1[0],FD3to1[1])) * -1);
-            if position == 2:
-                FD3to1 = FDPoints[1] - FDPoints[0]
-                print("Angle calculated with FD1 & FD2")
-                #print(FD3to1)
-                angle_FD3to1 = (np.degrees(np.arctan2(-FD3to1[0],-FD3to1[1])) * -1);
-            
-            #print(FD3to1)
-            #print("angle_FD3to1 = (np.degrees(np.arctan2(FD3to1[0],FD3to1[1]))")
-            print("Current Angle:", angle_FD3to1)
-
-        elif geometry == 'Full' and density == 'LD':
-            # in this case angle_FD3to1 is actually the angle of the line that goes from 6 to 3, this points up and down wrt tray
-            print("Angle calculated with FD6 & FD3")
-            FD3to1 = FDPoints[2] - FDPoints[5]
-            print("FD3", FDPoints[2], "FD6:", FDPoints[5])
-            if position == 1:
-                #print(FD3to1)
-                angle_FD3to1 = (np.degrees(np.arctan2(FD3to1[0],FD3to1[1])) * -1);
-            if position == 2:
-                #print(FD3to1)
-                #print(f'Marker -{FD3to1}-')
-                angle_FD3to1 = (np.degrees(np.arctan2(-FD3to1[0],-FD3to1[1])) * -1);
-                #print(f'Marker -{FD3to1}-{np.arctan2(FD3to1[0],FD3to1[1])}-{FD3to1[0], FD3to1[1]}-')
-                #print(angle_FD3to1)
-        else: print('PlotTool: angle: geometry not recognized')
-
-        #print("Vector between selected fiducials", FD3to1)
-        #print('angle angle of selected fiducials:', angle_FD3to1)
-        #print(f' arctan(y/x) : {FD3to1[1]}/{FD3to1[0]}')
-        #print(f' y/x : {FD3to1[1]/FD3to1[0]}')
-        #print(FD3to1[0] , FD3to1[1])
-        #print(np.arctan2(FD3to1[0],FD3to1[1]))
-        #print(np.degrees(np.arctan2(FD3to1[0],FD3to1[1])))
-
-
-
-        #print(f"FD1-2 X'' axis is at angle {angle_FD3to1:.5f} degrees. \n")
-        #print(f"FDCenter at x:{FDCenter[0]:.3f} mm, y:{FDCenter[1]:.3f} mm")
-        #print(f"Pin&Hole at x:{holeX:.3f} mm, y:{holeY:.3f} mm")
-
-        AngleOffset = angle_FD3to1 - angle_Pin
-
-        print(f'Angle offset: {AngleOffset},  Pin Angle: {angle_Pin} ')
-
-        return CenterOffset, AngleOffset, XOffset, YOffset
-
 def vec_angle(x,y):
     angle_arctan = np.degrees(np.arctan2(y,x))
     return angle_arctan
@@ -572,10 +388,6 @@
         if not np.isnan(x) and not np.isnan(y):
             plt.annotate(FDnames[i], (x, y))
     
-<<<<<<< HEAD
-    plt.legend()
-=======
->>>>>>> 40a00977
     plt.xlim(50,190)
     plt.xlabel("x [mm]")
     plt.ylabel("y [mm]")
@@ -584,73 +396,12 @@
     if save: plt.savefig(save_name)
     else: plt.show()
     plt.close()
-<<<<<<< HEAD
-=======
-        
->>>>>>> 40a00977
-
-def vec_angle(x,y):
-    angle_arctan = np.degrees(np.arctan2(y,x))
-    return angle_arctan
-
-<<<<<<< HEAD
-def vec_rotate(old_x, old_y, old_angle, new_angle = 120):
-    """Rotate a vector by a given angle.
-
-    Parameters
-    - `old_x`: x-coordinate of the vector
-    - `old_y`: y-coordinate of the vector
-    - `old_angle`: angle of the vector
-    - `new_angle`: angle to rotate the vector to"""
-    rad = np.radians(new_angle - old_angle)
-    new_x = old_x*np.cos(rad)-old_y*np.sin(rad)
-    new_y = old_x*np.sin(rad)+old_y*np.cos(rad)
-    return new_x, new_y
-    
-def plotFD(FDpoints:np.array, holeXY:tuple, slotXY:tuple, save=False, save_name='') -> None:
-    """Plot the fiducial points and the center of the sensor.
-    
-    Parameters
-    - `FDpoints`: array of fiducial points
-    - `holeXY`: HOLE in the BP. The center pin for Full, LD/HD.
-    - `slotXY`: SLOT in the BP. The offcenter pin for Full, LD/HD.
-    - `save`: whether to save the plot. Incompatible with showing the plot.
-    - `save_name`: name to save the plot as"""
-    CenterX, CenterY = holeXY
-    OffX, OffY = slotXY
-
-    plt.figure()
-    FDnames = ['FD1', 'FD2', 'FD3', 'FD4', 'FD5', 'FD6', 'FD7', 'FD8']
-    plt.plot(FDpoints[:,0], FDpoints[:,1], 'ro', ms=2)
-    plt.plot(CenterX, CenterY, 'ro', ms=2)
-    plt.annotate('CenterPin', (CenterX, CenterY))
-    plt.plot(OffX, OffY, 'bo', ms=2)
-    plt.annotate('OffcenterPin', (OffX, OffY))
-    plt.arrow(OffX, OffY, CenterX-OffX, CenterY-OffY, lw=0.5, color='g')
-    for i, (x, y) in enumerate(FDpoints):
-        if not np.isnan(x) and not np.isnan(y):
-            plt.annotate(FDnames[i], (x, y))
-    
-    plt.xlim(50,190)
-    plt.xlabel("x [mm]")
-    plt.ylabel("y [mm]")
-
-    plt.title("Fiducial Points")
-    if save: plt.savefig(save_name)
-    else: plt.show()
-    plt.close()
-        
-def quality(Center, Rotation, position = "P1", details =0, note = 0):
-    '''
-    QC designation for different measurements
-    Measurement      |         GREEN          |        YELLOW         |          RED          |
-    _________________|________________________|_______________________|_______________________|
-    Angle of Plac.   |0 < abs(x - 90.) <= 0.03 |0.03 < abs(x - 90.) <= .06| 0.06 < abs(x - 90.)<90| 
-    Placement        |      0 < x <= 0.05     |    0.05 < x <= 0.1    |      0.1 < x <= 10.   | 
-    Height           |0 < abs(x - Nom) <= 0.05|0.05 <abs(x - Nom)<=0.1|0.1 < abs(x - Nom)<=10.| 
-    Max Hght from Nom|      0 < x <= 0.05     |    0.05 < x <= 0.1    |    0.1 < x <= 10.     | 
-    Min Hght ffrom Nom|      0 < x <= 0.05     |    0.05 < x <= 0.1    |    0.1 < x <= 10.     | 
-=======
+        
+
+#! Messy part: serve as reference for future development
+    # if FDpoints == 2:
+    #     plt.arrow(Xp[2],Yp[2],Xp[3]-Xp[2],Yp[3]-Yp[2],lw=0.5,color='orange')
+
     # if FDpoints == 4:
     #     plt.arrow(Xp[2],Yp[2],Xp[4]-Xp[2],Yp[4]-Yp[2],lw=0.5,color='orange')
     #     plt.arrow(Xp[3],Yp[3],Xp[5]-Xp[3],Yp[5]-Yp[3],lw=0.5,color='orange')
@@ -669,7 +420,6 @@
 #     Height           |0 < abs(x - Nom) <= 0.05|0.05 <abs(x - Nom)<=0.1|0.1 < abs(x - Nom)<=10.| 
 #     Max Hght from Nom|      0 < x <= 0.05     |    0.05 < x <= 0.1    |    0.1 < x <= 10.     | 
 #     Min Hght ffrom Nom|      0 < x <= 0.05     |    0.05 < x <= 0.1    |    0.1 < x <= 10.     | 
->>>>>>> 40a00977
     
 #     '''
 #     if details == 1:
