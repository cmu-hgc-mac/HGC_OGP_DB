<reportheader>               
{ProjectName}
{ProjectLastModified}		
{RunDateTime}

Component ID: {$ComponentID} 
Operator: {$CernID}   
<<<<<<< HEAD
Geometry: {$Geometry}
Density: {$Density}
Sensor size: {$Sensorsize} 
Flatness: {$Flatness}
=======
Geometry: {$geometry}
Density: {$density}
Sensor size: {$sensorsize} 

>>>>>>> e0e82a5a
---
</reportheader>

</reportheader>
<feature>
{FeatureType} {FeatureName}
Point     {XXXX.XXXXXXXXXX}    {YYYY.YYYYYYYYYY}    {ZZZZ.ZZZZZZZZZZ}
<point>    
// no additional data
</point>
<line>
direction cosine:    {IIII.IIIIIIIIII}    {JJJJ.JJJJJJJJJJ}    {KKKK.KKKKKKKKKK}
</line>
<circle>
direction cosine:    {IIII.IIIIIIIIII}    {JJJJ.JJJJJJJJJJ}    {KKKK.KKKKKKKKKK}
Radius            {RRRR.RRR}
</circle>
<plane>
direction cosine:    {IIII.IIIIIIIIII}    {JJJJ.JJJJJJJJJJ}    {KKKK.KKKKKKKKKK}
</plane>
<default>
</default>
</feature>

<reportfooter>     
</reportfooter> <|MERGE_RESOLUTION|>--- conflicted
+++ resolved
@@ -5,17 +5,10 @@
 
 Component ID: {$ComponentID} 
 Operator: {$CernID}   
-<<<<<<< HEAD
 Geometry: {$Geometry}
 Density: {$Density}
 Sensor size: {$Sensorsize} 
 Flatness: {$Flatness}
-=======
-Geometry: {$geometry}
-Density: {$density}
-Sensor size: {$sensorsize} 
-
->>>>>>> e0e82a5a
 ---
 </reportheader>
 
